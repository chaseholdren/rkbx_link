--- conflicted
+++ resolved
@@ -34,12 +34,6 @@
 - `app.auto_update <true/false>`
 Enables checking for updates on startup if you have a valid [license](https://3gg.se/products/rkbx_link). 
 
-<<<<<<< HEAD
-| Rekordbox Version  |
-| ----- |
-| `7.0.8` (unverified), `7.0.3`, `7.0.2`, `7.0.1`, `7.0.0` |
-| `6.8.5`, `6.8.4`, `6.8.3`, `6.8.2`, `6.7.7`, `6.7.4`, `6.7.3` |
-=======
 ## Keeper (settings for beat tracking)
 - `keeper.rekordbox_version <string>`
 Enter the version of Rekordbox to target (eg. 6.8.5 or 7.1.3). You can see available versions on this page or when starting the program. 
@@ -49,7 +43,6 @@
 
 - `keeper.slow_update_every_nth <int>`
 How often to read additional data from Rekordbox. Saves a bit of CPU usage if increased, but will not really affect worst-case performance. Default is `10`, meaning every 10th update will read the current track name and artist.
->>>>>>> 9f923ec3
 
 - `keeper.delay_compensation <float>`
 Time in milliseconds to shift the output, can be both negative and positive. Used to compensate for latency in audio, network, lights etc.
