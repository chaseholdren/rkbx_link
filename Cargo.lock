# This file is automatically @generated by Cargo.
# It is not intended for manual editing.
version = 3

[[package]]
name = "aho-corasick"
version = "1.1.2"
source = "registry+https://github.com/rust-lang/crates.io-index"
checksum = "b2969dcb958b36655471fc61f7e416fa76033bdd4bfed0678d8fee1e2d07a1f0"
dependencies = [
 "memchr",
]

[[package]]
name = "bindgen"
version = "0.69.4"
source = "registry+https://github.com/rust-lang/crates.io-index"
checksum = "a00dc851838a2120612785d195287475a3ac45514741da670b735818822129a0"
dependencies = [
 "bitflags",
 "cexpr",
 "clang-sys",
 "itertools",
 "lazy_static",
 "lazycell",
 "log",
 "prettyplease",
 "proc-macro2",
 "quote",
 "regex",
 "rustc-hash",
 "shlex",
 "syn 2.0.48",
 "which",
]

[[package]]
name = "bitflags"
version = "2.4.2"
source = "registry+https://github.com/rust-lang/crates.io-index"
checksum = "ed570934406eb16438a4e976b1b4500774099c13b8cb96eec99f620f05090ddf"

[[package]]
name = "byteorder"
version = "1.4.3"
source = "registry+https://github.com/rust-lang/crates.io-index"
checksum = "14c189c53d098945499cdfa7ecc63567cf3886b3332b312a5b4585d8d3a6a610"

[[package]]
name = "cc"
version = "1.0.83"
source = "registry+https://github.com/rust-lang/crates.io-index"
checksum = "f1174fb0b6ec23863f8b971027804a42614e347eafb0a95bf0b12cdae21fc4d0"
dependencies = [
 "libc",
]

[[package]]
name = "cexpr"
version = "0.6.0"
source = "registry+https://github.com/rust-lang/crates.io-index"
checksum = "6fac387a98bb7c37292057cffc56d62ecb629900026402633ae9160df93a8766"
dependencies = [
 "nom",
]

[[package]]
name = "cfg-if"
version = "1.0.0"
source = "registry+https://github.com/rust-lang/crates.io-index"
checksum = "baf1de4339761588bc0619e3cbc0120ee582ebb74b53b4efbf79117bd2da40fd"

[[package]]
name = "clang-sys"
version = "1.7.0"
source = "registry+https://github.com/rust-lang/crates.io-index"
checksum = "67523a3b4be3ce1989d607a828d036249522dd9c1c8de7f4dd2dae43a37369d1"
dependencies = [
 "glob",
 "libc",
 "libloading",
]

[[package]]
name = "cmake"
version = "0.1.50"
source = "registry+https://github.com/rust-lang/crates.io-index"
checksum = "a31c789563b815f77f4250caee12365734369f942439b7defd71e18a48197130"
dependencies = [
 "cc",
]

[[package]]
name = "either"
version = "1.10.0"
source = "registry+https://github.com/rust-lang/crates.io-index"
checksum = "11157ac094ffbdde99aa67b23417ebdd801842852b500e395a45a9c0aac03e4a"

[[package]]
name = "errno"
version = "0.3.8"
source = "registry+https://github.com/rust-lang/crates.io-index"
checksum = "a258e46cdc063eb8519c00b9fc845fc47bcfca4130e2f08e88665ceda8474245"
dependencies = [
 "libc",
 "windows-sys 0.52.0",
]

[[package]]
name = "glob"
version = "0.3.1"
source = "registry+https://github.com/rust-lang/crates.io-index"
checksum = "d2fabcfbdc87f4758337ca535fb41a6d701b65693ce38287d856d1674551ec9b"

[[package]]
name = "home"
version = "0.5.9"
source = "registry+https://github.com/rust-lang/crates.io-index"
checksum = "e3d1354bf6b7235cb4a0576c2619fd4ed18183f689b12b006a0ee7329eeff9a5"
dependencies = [
 "windows-sys 0.52.0",
]

[[package]]
name = "itertools"
version = "0.12.1"
source = "registry+https://github.com/rust-lang/crates.io-index"
checksum = "ba291022dbbd398a455acf126c1e341954079855bc60dfdda641363bd6922569"
dependencies = [
 "either",
]

[[package]]
name = "itoa"
version = "1.0.10"
source = "registry+https://github.com/rust-lang/crates.io-index"
checksum = "b1a46d1a171d865aa5f83f92695765caa047a9b4cbae2cbf37dbd613a793fd4c"

[[package]]
name = "lazy_static"
version = "1.4.0"
source = "registry+https://github.com/rust-lang/crates.io-index"
checksum = "e2abad23fbc42b3700f2f279844dc832adb2b2eb069b2df918f455c4e18cc646"

[[package]]
name = "lazycell"
version = "1.3.0"
source = "registry+https://github.com/rust-lang/crates.io-index"
checksum = "830d08ce1d1d941e6b30645f1a0eb5643013d835ce3779a5fc208261dbe10f55"

[[package]]
name = "libc"
version = "0.2.153"
source = "registry+https://github.com/rust-lang/crates.io-index"
checksum = "9c198f91728a82281a64e1f4f9eeb25d82cb32a5de251c6bd1b5154d63a8e7bd"

[[package]]
name = "libloading"
version = "0.8.1"
source = "registry+https://github.com/rust-lang/crates.io-index"
checksum = "c571b676ddfc9a8c12f1f3d3085a7b163966a8fd8098a90640953ce5f6170161"
dependencies = [
 "cfg-if",
 "windows-sys 0.48.0",
]

[[package]]
name = "linux-raw-sys"
version = "0.4.13"
source = "registry+https://github.com/rust-lang/crates.io-index"
checksum = "01cda141df6706de531b6c46c3a33ecca755538219bd484262fa09410c13539c"

[[package]]
name = "log"
version = "0.4.20"
source = "registry+https://github.com/rust-lang/crates.io-index"
checksum = "b5e6163cb8c49088c2c36f57875e58ccd8c87c7427f7fbd50ea6710b2f3f2e8f"

[[package]]
name = "memchr"
version = "2.5.0"
source = "registry+https://github.com/rust-lang/crates.io-index"
checksum = "2dffe52ecf27772e601905b7522cb4ef790d2cc203488bbd0e2fe85fcb74566d"

[[package]]
name = "minimal-lexical"
version = "0.2.1"
source = "registry+https://github.com/rust-lang/crates.io-index"
checksum = "68354c5c6bd36d73ff3feceb05efa59b6acb7626617f4962be322a825e61f79a"

[[package]]
name = "nom"
version = "7.1.3"
source = "registry+https://github.com/rust-lang/crates.io-index"
checksum = "d273983c5a657a70a3e8f2a01329822f3b8c8172b73826411a55751e404a0a4a"
dependencies = [
 "memchr",
 "minimal-lexical",
]

[[package]]
name = "once_cell"
version = "1.19.0"
source = "registry+https://github.com/rust-lang/crates.io-index"
checksum = "3fdb12b2476b595f9358c5161aa467c2438859caa136dec86c26fdd2efe17b92"

[[package]]
name = "prettyplease"
version = "0.2.16"
source = "registry+https://github.com/rust-lang/crates.io-index"
checksum = "a41cf62165e97c7f814d2221421dbb9afcbcdb0a88068e5ea206e19951c2cbb5"
dependencies = [
 "proc-macro2",
 "syn 2.0.48",
]

[[package]]
name = "proc-macro2"
version = "1.0.78"
source = "registry+https://github.com/rust-lang/crates.io-index"
checksum = "e2422ad645d89c99f8f3e6b88a9fdeca7fabeac836b1002371c4367c8f984aae"
dependencies = [
 "unicode-ident",
]

[[package]]
name = "quote"
version = "1.0.35"
source = "registry+https://github.com/rust-lang/crates.io-index"
checksum = "291ec9ab5efd934aaf503a6466c5d5251535d108ee747472c3977cc5acc868ef"
dependencies = [
 "proc-macro2",
]

[[package]]
name = "regex"
version = "1.9.4"
source = "registry+https://github.com/rust-lang/crates.io-index"
checksum = "12de2eff854e5fa4b1295edd650e227e9d8fb0c9e90b12e7f36d6a6811791a29"
dependencies = [
 "aho-corasick",
 "memchr",
 "regex-automata",
 "regex-syntax",
]

[[package]]
name = "regex-automata"
version = "0.3.7"
source = "registry+https://github.com/rust-lang/crates.io-index"
checksum = "49530408a136e16e5b486e883fbb6ba058e8e4e8ae6621a77b048b314336e629"
dependencies = [
 "aho-corasick",
 "memchr",
 "regex-syntax",
]

[[package]]
name = "regex-syntax"
version = "0.7.5"
source = "registry+https://github.com/rust-lang/crates.io-index"
checksum = "dbb5fb1acd8a1a18b3dd5be62d25485eb770e05afb408a9627d14d451bae12da"

[[package]]
name = "rkbx_osc"
<<<<<<< HEAD
version = "0.2.3"
=======
version = "0.2.4"
>>>>>>> ef1156a8
dependencies = [
 "rosc",
 "rusty_link",
 "serde",
 "serde_json",
 "toy-arms",
 "winapi",
]

[[package]]
name = "rosc"
version = "0.10.1"
source = "registry+https://github.com/rust-lang/crates.io-index"
checksum = "b2e63d9e6b0d090be1485cf159b1e04c3973d2d3e1614963544ea2ff47a4a981"
dependencies = [
 "byteorder",
 "nom",
]

[[package]]
name = "rustc-hash"
version = "1.1.0"
source = "registry+https://github.com/rust-lang/crates.io-index"
checksum = "08d43f7aa6b08d49f382cde6a7982047c3426db949b1424bc4b7ec9ae12c6ce2"

[[package]]
name = "rustix"
version = "0.38.31"
source = "registry+https://github.com/rust-lang/crates.io-index"
checksum = "6ea3e1a662af26cd7a3ba09c0297a31af215563ecf42817c98df621387f4e949"
dependencies = [
 "bitflags",
 "errno",
 "libc",
 "linux-raw-sys",
 "windows-sys 0.52.0",
]

[[package]]
name = "rusty_link"
version = "0.4.2"
source = "registry+https://github.com/rust-lang/crates.io-index"
checksum = "a768bcaa192ccbdbb469a7653837bacadf326dea94d4c56e0fe9166eafc119b2"
dependencies = [
 "bindgen",
 "cmake",
]

[[package]]
name = "ryu"
version = "1.0.16"
source = "registry+https://github.com/rust-lang/crates.io-index"
checksum = "f98d2aa92eebf49b69786be48e4477826b256916e84a57ff2a4f21923b48eb4c"

[[package]]
name = "serde"
version = "1.0.196"
source = "registry+https://github.com/rust-lang/crates.io-index"
checksum = "870026e60fa08c69f064aa766c10f10b1d62db9ccd4d0abb206472bee0ce3b32"
dependencies = [
 "serde_derive",
]

[[package]]
name = "serde_derive"
version = "1.0.196"
source = "registry+https://github.com/rust-lang/crates.io-index"
checksum = "33c85360c95e7d137454dc81d9a4ed2b8efd8fbe19cee57357b32b9771fccb67"
dependencies = [
 "proc-macro2",
 "quote",
 "syn 2.0.48",
]

[[package]]
name = "serde_json"
version = "1.0.113"
source = "registry+https://github.com/rust-lang/crates.io-index"
checksum = "69801b70b1c3dac963ecb03a364ba0ceda9cf60c71cfe475e99864759c8b8a79"
dependencies = [
 "itoa",
 "ryu",
 "serde",
]

[[package]]
name = "shlex"
version = "1.3.0"
source = "registry+https://github.com/rust-lang/crates.io-index"
checksum = "0fda2ff0d084019ba4d7c6f371c95d8fd75ce3524c3cb8fb653a3023f6323e64"

[[package]]
name = "syn"
version = "1.0.109"
source = "registry+https://github.com/rust-lang/crates.io-index"
checksum = "72b64191b275b66ffe2469e8af2c1cfe3bafa67b529ead792a6d0160888b4237"
dependencies = [
 "proc-macro2",
 "quote",
 "unicode-ident",
]

[[package]]
name = "syn"
version = "2.0.48"
source = "registry+https://github.com/rust-lang/crates.io-index"
checksum = "0f3531638e407dfc0814761abb7c00a5b54992b849452a0646b7f65c9f770f3f"
dependencies = [
 "proc-macro2",
 "quote",
 "unicode-ident",
]

[[package]]
name = "thiserror"
version = "1.0.43"
source = "registry+https://github.com/rust-lang/crates.io-index"
checksum = "a35fc5b8971143ca348fa6df4f024d4d55264f3468c71ad1c2f365b0a4d58c42"
dependencies = [
 "thiserror-impl",
]

[[package]]
name = "thiserror-impl"
version = "1.0.43"
source = "registry+https://github.com/rust-lang/crates.io-index"
checksum = "463fe12d7993d3b327787537ce8dd4dfa058de32fc2b195ef3cde03dc4771e8f"
dependencies = [
 "proc-macro2",
 "quote",
 "syn 2.0.48",
]

[[package]]
name = "toy-arms"
version = "0.9.4"
source = "registry+https://github.com/rust-lang/crates.io-index"
checksum = "cf06a1ec736e8d584f60739f09056b996a924b1a982ef477755594af42c9723e"
dependencies = [
 "thiserror",
 "toy-arms_derive",
 "winapi",
]

[[package]]
name = "toy-arms_derive"
version = "0.1.5"
source = "registry+https://github.com/rust-lang/crates.io-index"
checksum = "a27243b9968c18c78af6734e3a0b68838856e77a76f1f755f557d991afecfed7"
dependencies = [
 "quote",
 "syn 1.0.109",
]

[[package]]
name = "unicode-ident"
version = "1.0.11"
source = "registry+https://github.com/rust-lang/crates.io-index"
checksum = "301abaae475aa91687eb82514b328ab47a211a533026cb25fc3e519b86adfc3c"

[[package]]
name = "which"
version = "4.4.2"
source = "registry+https://github.com/rust-lang/crates.io-index"
checksum = "87ba24419a2078cd2b0f2ede2691b6c66d8e47836da3b6db8265ebad47afbfc7"
dependencies = [
 "either",
 "home",
 "once_cell",
 "rustix",
]

[[package]]
name = "winapi"
version = "0.3.9"
source = "registry+https://github.com/rust-lang/crates.io-index"
checksum = "5c839a674fcd7a98952e593242ea400abe93992746761e38641405d28b00f419"
dependencies = [
 "winapi-i686-pc-windows-gnu",
 "winapi-x86_64-pc-windows-gnu",
]

[[package]]
name = "winapi-i686-pc-windows-gnu"
version = "0.4.0"
source = "registry+https://github.com/rust-lang/crates.io-index"
checksum = "ac3b87c63620426dd9b991e5ce0329eff545bccbbb34f3be09ff6fb6ab51b7b6"

[[package]]
name = "winapi-x86_64-pc-windows-gnu"
version = "0.4.0"
source = "registry+https://github.com/rust-lang/crates.io-index"
checksum = "712e227841d057c1ee1cd2fb22fa7e5a5461ae8e48fa2ca79ec42cfc1931183f"

[[package]]
name = "windows-sys"
version = "0.48.0"
source = "registry+https://github.com/rust-lang/crates.io-index"
checksum = "677d2418bec65e3338edb076e806bc1ec15693c5d0104683f2efe857f61056a9"
dependencies = [
 "windows-targets 0.48.5",
]

[[package]]
name = "windows-sys"
version = "0.52.0"
source = "registry+https://github.com/rust-lang/crates.io-index"
checksum = "282be5f36a8ce781fad8c8ae18fa3f9beff57ec1b52cb3de0789201425d9a33d"
dependencies = [
 "windows-targets 0.52.0",
]

[[package]]
name = "windows-targets"
version = "0.48.5"
source = "registry+https://github.com/rust-lang/crates.io-index"
checksum = "9a2fa6e2155d7247be68c096456083145c183cbbbc2764150dda45a87197940c"
dependencies = [
 "windows_aarch64_gnullvm 0.48.5",
 "windows_aarch64_msvc 0.48.5",
 "windows_i686_gnu 0.48.5",
 "windows_i686_msvc 0.48.5",
 "windows_x86_64_gnu 0.48.5",
 "windows_x86_64_gnullvm 0.48.5",
 "windows_x86_64_msvc 0.48.5",
]

[[package]]
name = "windows-targets"
version = "0.52.0"
source = "registry+https://github.com/rust-lang/crates.io-index"
checksum = "8a18201040b24831fbb9e4eb208f8892e1f50a37feb53cc7ff887feb8f50e7cd"
dependencies = [
 "windows_aarch64_gnullvm 0.52.0",
 "windows_aarch64_msvc 0.52.0",
 "windows_i686_gnu 0.52.0",
 "windows_i686_msvc 0.52.0",
 "windows_x86_64_gnu 0.52.0",
 "windows_x86_64_gnullvm 0.52.0",
 "windows_x86_64_msvc 0.52.0",
]

[[package]]
name = "windows_aarch64_gnullvm"
version = "0.48.5"
source = "registry+https://github.com/rust-lang/crates.io-index"
checksum = "2b38e32f0abccf9987a4e3079dfb67dcd799fb61361e53e2882c3cbaf0d905d8"

[[package]]
name = "windows_aarch64_gnullvm"
version = "0.52.0"
source = "registry+https://github.com/rust-lang/crates.io-index"
checksum = "cb7764e35d4db8a7921e09562a0304bf2f93e0a51bfccee0bd0bb0b666b015ea"

[[package]]
name = "windows_aarch64_msvc"
version = "0.48.5"
source = "registry+https://github.com/rust-lang/crates.io-index"
checksum = "dc35310971f3b2dbbf3f0690a219f40e2d9afcf64f9ab7cc1be722937c26b4bc"

[[package]]
name = "windows_aarch64_msvc"
version = "0.52.0"
source = "registry+https://github.com/rust-lang/crates.io-index"
checksum = "bbaa0368d4f1d2aaefc55b6fcfee13f41544ddf36801e793edbbfd7d7df075ef"

[[package]]
name = "windows_i686_gnu"
version = "0.48.5"
source = "registry+https://github.com/rust-lang/crates.io-index"
checksum = "a75915e7def60c94dcef72200b9a8e58e5091744960da64ec734a6c6e9b3743e"

[[package]]
name = "windows_i686_gnu"
version = "0.52.0"
source = "registry+https://github.com/rust-lang/crates.io-index"
checksum = "a28637cb1fa3560a16915793afb20081aba2c92ee8af57b4d5f28e4b3e7df313"

[[package]]
name = "windows_i686_msvc"
version = "0.48.5"
source = "registry+https://github.com/rust-lang/crates.io-index"
checksum = "8f55c233f70c4b27f66c523580f78f1004e8b5a8b659e05a4eb49d4166cca406"

[[package]]
name = "windows_i686_msvc"
version = "0.52.0"
source = "registry+https://github.com/rust-lang/crates.io-index"
checksum = "ffe5e8e31046ce6230cc7215707b816e339ff4d4d67c65dffa206fd0f7aa7b9a"

[[package]]
name = "windows_x86_64_gnu"
version = "0.48.5"
source = "registry+https://github.com/rust-lang/crates.io-index"
checksum = "53d40abd2583d23e4718fddf1ebec84dbff8381c07cae67ff7768bbf19c6718e"

[[package]]
name = "windows_x86_64_gnu"
version = "0.52.0"
source = "registry+https://github.com/rust-lang/crates.io-index"
checksum = "3d6fa32db2bc4a2f5abeacf2b69f7992cd09dca97498da74a151a3132c26befd"

[[package]]
name = "windows_x86_64_gnullvm"
version = "0.48.5"
source = "registry+https://github.com/rust-lang/crates.io-index"
checksum = "0b7b52767868a23d5bab768e390dc5f5c55825b6d30b86c844ff2dc7414044cc"

[[package]]
name = "windows_x86_64_gnullvm"
version = "0.52.0"
source = "registry+https://github.com/rust-lang/crates.io-index"
checksum = "1a657e1e9d3f514745a572a6846d3c7aa7dbe1658c056ed9c3344c4109a6949e"

[[package]]
name = "windows_x86_64_msvc"
version = "0.48.5"
source = "registry+https://github.com/rust-lang/crates.io-index"
checksum = "ed94fce61571a4006852b7389a063ab983c02eb1bb37b47f8272ce92d06d9538"

[[package]]
name = "windows_x86_64_msvc"
version = "0.52.0"
source = "registry+https://github.com/rust-lang/crates.io-index"
checksum = "dff9641d1cd4be8d1a070daf9e3773c5f67e78b4d9d42263020c057706765c04"<|MERGE_RESOLUTION|>--- conflicted
+++ resolved
@@ -263,11 +263,7 @@
 
 [[package]]
 name = "rkbx_osc"
-<<<<<<< HEAD
-version = "0.2.3"
-=======
 version = "0.2.4"
->>>>>>> ef1156a8
 dependencies = [
  "rosc",
  "rusty_link",
